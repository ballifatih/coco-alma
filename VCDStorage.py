from bisect import bisect_left
import os

from CircuitGraph import CONST_TO_BIT
CONST_NAMES = {("const_%s" % x) for x in CONST_TO_BIT.keys()}
DUMMIES = ["$scope", "$upscope", "$enddefinitions", "$date", "$version"]


def peek_line(f):
    pos = f.tell()
    line = f.readline()
    f.seek(pos)
    return line


class VCDStorage:
    def __init__(self, vcd_file_path): 
        self.name_to_id = {}       # key: name, value: vcd_id
        self.id_to_width = {}      # key: vcd_id, value: int width
        self.current_values = {}   # key: vcd_id, value: current value
        self.previous_values = {}  # key: vcd_id, value: previous value
        self.vcd_file = open(vcd_file_path, "r")
        self.cycle = 0
        self.timestamps = []
        self.parse_header()

    def __del__(self):
        self.vcd_file.close()

    def parse_signal(self, vcd_line):
        signal_value, signal_id = None, None
        if vcd_line[0] == "b":
            assert(" " in vcd_line[1:])
            signal_value, signal_id = vcd_line[1:].split(" ")
        else:
            assert (" " not in vcd_line)
            signal_value, signal_id = vcd_line[0], vcd_line[1:]
        fill = "x" if "x" in signal_value else "0"
        signal_value = signal_value.rjust(self.id_to_width[signal_id], fill)
        return signal_value, signal_id

    def parse_header(self):
        while True:
            line = self.vcd_file.readline()
            if line == "": return
            if line == "\n": continue
            if line.strip() == "#0": break

            line = line.strip().split()
            while line[-1] != "$end":
                line += self.vcd_file.readline().strip().split()

            if line[0] in DUMMIES:
                continue
            elif line[0] == "$var":
                signal_width, signal_id, signal_name = line[2:5]
                signal_name = signal_name.replace("\\", "")  # to ensure CircuitGraph compatibility
                if signal_name in self.name_to_id:
                    print("WARNING Entry for name %s already exists in namemap (%s -> %s)" % (
                    signal_name, signal_name, self.name_to_id[signal_name]))
                self.name_to_id[signal_name] = signal_id
                self.id_to_width[signal_id] = int(signal_width)
            elif line[0] == "$timescale":
                num, unit = int(line[1][:-2]), line[1][-2:]
                assert (num == 1), "Unsupported timescale factor"
                assert (unit in ["ps", "ns"]), "Unsupported timescale unit"
            else:
                raise Exception("Detected unknown VCD header line: %s." % (line[0]))
        while peek_line(self.vcd_file)[0] != "#":
            line = self.vcd_file.readline()
            if line.strip() in ("$dumpvars", "$end"): continue
            if line == "": return
            signal_value, signal_id = self.parse_signal(line.strip())
            self.current_values[signal_id] = str(signal_value)

    def parse_next_cycle(self):
        self.cycle += 1
        self.previous_values = self.current_values.copy()
        for line in self.vcd_file:
            line = line.strip()
            if line.startswith("#"):
                ts = int(line.replace("#", ""))
                assert(len(self.timestamps) < 2 or
                       self.timestamps[-1] - self.timestamps[-2] == ts - self.timestamps[-1])
                self.timestamps.append(ts)
                if len(self.timestamps) % 2 == 1:
                    return True
            else:
                signal_value, signal_id = self.parse_signal(line)
                assert(signal_id in self.current_values), "Signal with id %s not found." % signal_id
                self.current_values[signal_id] = str(signal_value)
        return False

    # @profile
    def get_signal_value(self, signal_name, bit_num, prev=False):
        if signal_name in CONST_NAMES: return signal_name[-1]
        values = self.previous_values if prev else self.current_values
<<<<<<< HEAD
        # signal_value = values[self.name_to_id[signal_name]]
        # assert(bit_num >= 0 and bit_num < len(signal_value)), (signal_name, bit_num)
        # return signal_value[-1 - bit_num]
=======
>>>>>>> 66649812
        # Verilator < 4.106 truncates long signal names
        assert (signal_name in self.name_to_id), "Signal not found in VCD file"
        full_val = values[self.name_to_id[signal_name]]
        if bit_num is None: return full_val
        assert (bit_num >= 0 and bit_num < len(full_val)), "Invalid bit index %d for %s" % (bit_num, signal_name)
        return full_val[-1 - bit_num]<|MERGE_RESOLUTION|>--- conflicted
+++ resolved
@@ -95,12 +95,6 @@
     def get_signal_value(self, signal_name, bit_num, prev=False):
         if signal_name in CONST_NAMES: return signal_name[-1]
         values = self.previous_values if prev else self.current_values
-<<<<<<< HEAD
-        # signal_value = values[self.name_to_id[signal_name]]
-        # assert(bit_num >= 0 and bit_num < len(signal_value)), (signal_name, bit_num)
-        # return signal_value[-1 - bit_num]
-=======
->>>>>>> 66649812
         # Verilator < 4.106 truncates long signal names
         assert (signal_name in self.name_to_id), "Signal not found in VCD file"
         full_val = values[self.name_to_id[signal_name]]
